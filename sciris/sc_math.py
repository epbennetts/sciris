'''
Extensions to Numpy, including finding array elements and smoothing data.

Highlights:
    - ``sc.findinds()``: find indices of an array matching a condition
    - ``sc.findnearest()``: find nearest matching value
    - ``sc.rolling()``: calculate rolling average
    - ``sc.smooth()``: simple smoothing of 1D or 2D arrays
'''

import numpy as np
import warnings
from . import sc_utils as scu


##############################################################################
#%% Find and approximation functions
##############################################################################

__all__ = ['approx', 'safedivide', 'findinds', 'findfirst', 'findlast', 'findnearest',
<<<<<<< HEAD
           'dataindex', 'getvalidinds', 'sanitize', 'getvaliddata', 'isprime', 'numdigits', 'findnumdigits']
=======
           'count', 'dataindex', 'getvalidinds', 'sanitize', 'getvaliddata', 'isprime']
>>>>>>> 9c272d8c


def approx(val1=None, val2=None, eps=None, **kwargs):
    '''
    Determine whether two scalars (or an array and a scalar) approximately match.
    Alias for np.isclose() and may be removed in future versions.

    Args:
        val1 (number or array): the first value
        val2 (number): the second value
        eps (float): absolute tolerance
        kwargs (dict): passed to np.isclose()

    **Examples**::

        sc.approx(2*6, 11.9999999, eps=1e-6) # Returns True
        sc.approx([3,12,11.9], 12) # Returns array([False, True, False], dtype=bool)
    '''
    if eps is not None:
        kwargs['atol'] = eps # Rename kwarg to match np.isclose()
    output = np.isclose(a=val1, b=val2, **kwargs)
    return output


def safedivide(numerator=None, denominator=None, default=None, eps=None, warn=False):
    '''
    Handle divide-by-zero and divide-by-nan elegantly.

    **Examples**::

        sc.safedivide(numerator=0, denominator=0, default=1, eps=0) # Returns 1
        sc.safedivide(numerator=5, denominator=2.0, default=1, eps=1e-3) # Returns 2.5
        sc.safedivide(3, np.array([1,3,0]), -1, warn=True) # Returns array([ 3,  1, -1])
    '''
    # Set some defaults
    if numerator   is None: numerator   = 1.0
    if denominator is None: denominator = 1.0
    if default     is None: default     = 0.0

    # Handle types
    if isinstance(numerator,   list): numerator   = np.array(numerator)
    if isinstance(denominator, list): denominator = np.array(denominator)

    # Handle the logic
    invalid = approx(denominator, 0.0, eps=eps)
    if scu.isnumber(denominator): # The denominator is a scalar
        if invalid:
            output = default
        else:
            output = numerator/denominator
    elif scu.checktype(denominator, 'array'):
        if not warn:
            denominator[invalid] = 1.0 # Replace invalid values with 1
        output = numerator/denominator
        output[invalid] = default
    else: # pragma: no cover # Unclear input, raise exception
        errormsg = f'Input type {type(denominator)} not understood: must be number or array'
        raise TypeError(errormsg)

    return output


def findinds(arr=None, val=None, eps=1e-6, first=False, last=False, die=True, **kwargs):
    '''
    Find matches even if two things aren't eactly equal (e.g. floats vs. ints).

    If one argument, find nonzero values. With two arguments, check for equality
    using eps. Returns a tuple of arrays if val1 is multidimensional, else returns
    an array. Similar to calling ``np.nonzero(np.isclose(arr, val))[0]``.

    Args:
        arr    (array): the array to find values in
        val    (float): if provided, the value to match
        eps    (float): the precision for matching (default 1e-6, equivalent to ``np.isclose()``'s atol)
        first  (bool):  whether to return the first matching value
        last   (bool):  whether to return the last matching value
        die    (bool):  whether to raise an exception if first or last is true and no matches were found
        kwargs (dict):  passed to ``np.isclose()``

    **Examples**::

        sc.findinds(rand(10)<0.5) # returns e.g. array([2, 4, 5, 9])
        sc.findinds([2,3,6,3], 3) # returs array([1,3])
        sc.findinds([2,3,6,3], 3, first=True) # returns 1

    | New in version 1.2.3: "die" argument
    | New in version 2.0.0: fix string matching
    '''

    # Handle first or last
    if first and last: raise ValueError('Can use first or last but not both')
    elif first: ind = 0
    elif last:  ind = -1
    else:       ind = None

    # Handle kwargs
    atol = kwargs.pop('atol', eps) # Ensure atol isn't specified twice
    if 'val1' in kwargs or 'val2' in kwargs: # pragma: no cover
        arr = kwargs.pop('val1', arr)
        val = kwargs.pop('val2', val)
        warnmsg = 'sc.findinds() arguments "val1" and "val2" have been deprecated as of v1.0.0; use "arr" and "val" instead'
        warnings.warn(warnmsg, category=FutureWarning, stacklevel=2)

    # Calculate matches
    arr = scu.promotetoarray(arr)
    if val is None: # Check for equality
        output = np.nonzero(arr) # If not, just check the truth condition
    else:
        if scu.isstring(val):
            output = np.nonzero(arr==val)
        else:
            try: # Standard usage, use nonzero
                output = np.nonzero(np.isclose(a=arr, b=val, atol=atol, **kwargs)) # If absolute difference between the two values is less than a certain amount
            except Exception as E: # pragma: no cover # As a fallback, try simpler comparison
                output = np.nonzero(abs(arr-val) < atol)
                if kwargs: # Raise a warning if and only if special settings were passed
                    warnmsg = f'{str(E)}\nsc.findinds(): np.isclose() encountered an exception (above), falling back to direct comparison'
                    warnings.warn(warnmsg, category=RuntimeWarning, stacklevel=2)

    # Process output
    try:
        if arr.ndim == 1: # Uni-dimensional
            output = output[0] # Return an array rather than a tuple of arrays if one-dimensional
            if ind is not None:
                output = output[ind] # And get the first element
        else:
            if ind is not None:
                output = [output[i][ind] for i in range(arr.ndim)]
    except IndexError as E:
        if die:
            errormsg = 'No matching values found; use die=False to return None instead of raising an exception'
            raise IndexError(errormsg) from E
        else:
            output = None

    return output


def findfirst(*args, **kwargs):
    ''' Alias for findinds(..., first=True). New in version 1.0.0. '''
    return findinds(*args, **kwargs, first=True)


def findlast(*args, **kwargs):
    ''' Alias for findinds(..., last=True). New in version 1.0.0. '''
    return findinds(*args, **kwargs, last=True)


def findnearest(series=None, value=None):
    '''
    Return the index of the nearest match in series to value -- like findinds, but
    always returns an object with the same type as value (i.e. findnearest with
    a number returns a number, findnearest with an array returns an array).

    **Examples**::

        findnearest(rand(10), 0.5) # returns whichever index is closest to 0.5
        findnearest([2,3,6,3], 6) # returns 2
        findnearest([2,3,6,3], 6) # returns 2
        findnearest([0,2,4,6,8,10], [3, 4, 5]) # returns array([1, 2, 2])

    Version: 2017jan07
    '''
    series = scu.promotetoarray(series)
    if scu.isnumber(value):
        output = np.argmin(abs(series-value))
    else:
        output = []
        for val in value: output.append(findnearest(series, val))
        output = scu.promotetoarray(output)
    return output


def count(arr=None, val=None, eps=1e-6, **kwargs):
    '''
    Count the number of matching elements.

    Similar to ``np.count_nonzero()``, but allows for slight mismatches (e.g.,
    floats vs. ints). Equivalent to ``len(sc.findinds())``.

    Args:
        arr (array): the array to find values in
        val (float): if provided, the value to match
        eps (float): the precision for matching (default 1e-6, equivalent to np.isclose's atol)
        kwargs (dict): passed to ``np.isclose()``

    **Examples**::

        sc.count(rand(10)<0.5) # returns e.g. 4
        sc.count([2,3,6,3], 3) # returs 2

    New in version 1.4.0.
    '''
    output = len(findinds(arr=arr, val=val, eps=eps, **kwargs))
    return output



def dataindex(dataarray, index): # pragma: no cover
    '''
    Take an array of data and return either the first or last (or some other) non-NaN entry.

    This function is deprecated.
    '''

    nrows = np.shape(dataarray)[0] # See how many rows need to be filled (either npops, nprogs, or 1).
    output = np.zeros(nrows)       # Create structure
    for r in range(nrows):
        output[r] = sanitize(dataarray[r])[index] # Return the specified index -- usually either the first [0] or last [-1]

    return output


def getvalidinds(data=None, filterdata=None): # pragma: no cover
    '''
    Return the indices that are valid based on the validity of the input data from an arbitrary number
    of 1-D vector inputs. Warning, closely related to getvaliddata().

    This function is deprecated.

    **Example**::

        getvalidinds([3,5,8,13], [2000, nan, nan, 2004]) # Returns array([0,3])
    '''
    data = scu.promotetoarray(data)
    if filterdata is None: filterdata = data # So it can work on a single input -- more or less replicates sanitize() then
    filterdata = scu.promotetoarray(filterdata)
    if filterdata.dtype=='bool': filterindices = filterdata # It's already boolean, so leave it as is
    else:                        filterindices = findinds(~np.isnan(filterdata)) # Else, assume it's nans that need to be removed
    dataindices = findinds(~np.isnan(data)) # Also check validity of data
    validindices = np.intersect1d(dataindices, filterindices)
    return validindices # Only return indices -- WARNING, not consistent with sanitize()


def getvaliddata(data=None, filterdata=None, defaultind=0): # pragma: no cover
    '''
    Return the data value indices that are valid based on the validity of the input data.

    This function is deprecated.

    **Example**::

        getvaliddata(array([3,5,8,13]), array([2000, nan, nan, 2004])) # Returns array([3,13])
    '''
    data = np.array(data)
    if filterdata is None: filterdata = data # So it can work on a single input -- more or less replicates sanitize() then
    filterdata = np.array(filterdata)
    if filterdata.dtype=='bool': validindices = filterdata # It's already boolean, so leave it as is
    else:                        validindices = ~np.isnan(filterdata) # Else, assume it's nans that need to be removed
    if validindices.any(): # There's at least one data point entered
        if len(data)==len(validindices): # They're the same length: use for logical indexing
            validdata = np.array(np.array(data)[validindices]) # Store each year
        elif len(validindices)==1: # They're different lengths and it has length 1: it's an assumption
            validdata = np.array([np.array(data)[defaultind]]) # Use the default index; usually either 0 (start) or -1 (end)
        else:
            errormsg = f'Array sizes are mismatched: {len(data)} vs. {len(validindices)}'
            raise ValueError(errormsg)
    else:
        validdata = np.array([]) # No valid data, return an empty array
    return validdata


def sanitize(data=None, returninds=False, replacenans=None, die=True, defaultval=None, label=None, verbose=True):
        '''
        Sanitize input to remove NaNs. Warning, does not work on multidimensional data!!

        **Examples**::

            sanitized,inds = sanitize(array([3,4,nan,8,2,nan,nan,nan,8]), returninds=True)
            sanitized = sanitize(array([3,4,nan,8,2,nan,nan,nan,8]), replacenans=True)
            sanitized = sanitize(array([3,4,nan,8,2,nan,nan,nan,8]), replacenans=0)
        '''
        try:
            data = np.array(data,dtype=float) # Make sure it's an array of float type
            inds = np.nonzero(~np.isnan(data))[0] # WARNING, nonzero returns tuple :(
            sanitized = data[inds] # Trim data
            if replacenans is not None:
                newx = range(len(data)) # Create a new x array the size of the original array
                if replacenans==True: replacenans = 'nearest'
                if replacenans in ['nearest','linear']:
                    sanitized = smoothinterp(newx, inds, sanitized, method=replacenans, smoothness=0) # Replace nans with interpolated values
                else:
                    naninds = inds = np.nonzero(np.isnan(data))[0]
                    sanitized = scu.dcp(data)
                    sanitized[naninds] = replacenans
            if len(sanitized)==0:
                if defaultval is not None:
                    sanitized = defaultval
                else:
                    sanitized = 0.0
                    if verbose: # pragma: no cover
                        if label is None: label = 'this parameter'
                        print(f'sc.sanitize(): no data entered for {label}, assuming 0')
        except Exception as E: # pragma: no cover
            if die:
                errormsg = f'Sanitization failed on array: "{repr(E)}":\n{data}'
                raise RuntimeError(errormsg)
            else:
                sanitized = data # Give up and just return an empty array
                inds = []
        if returninds: return sanitized, inds
        else:          return sanitized


def isprime(n, verbose=False):
    '''
    Determine if a number is prime.

    From https://stackoverflow.com/questions/15285534/isprime-function-for-python-language

    **Example**::

        for i in range(100): print(i) if sc.isprime(i) else None
    '''
    if n < 2:
        if verbose: print('Not prime: n<2')
        return False
    if n == 2:
        if verbose: print('Is prime: n=2')
        return True
    if n == 3:
        if verbose: print('Is prime: n=3')
        return True
    if n%2 == 0:
        if verbose: print('Not prime: divisible by 2')
        return False
    if n%3 == 0:
        if verbose: print('Not prime: divisible by 3')
        return False
    if n < 9:
        if verbose: print('Is prime: <9 and not divisible by 2')
        return True
    r = int(n**0.5)
    f = 5
    while f <= r:
        if n%f == 0:
            if verbose: print(f'Not prime: divisible by {f}')
            return False
        if n%(f+2) == 0:
            if verbose: print(f'Not prime: divisible by {f+2}')
            return False
        f +=6
    if verbose: print('Is prime!')
    return True


def numdigits(n, count_minus=False, verbose=False):
    """
    Count the number of digits in an integer number n

    Referencce: https://stackoverflow.com/questions/22656345/how-to-count-the-number-of-digits-in-python

    Args:
    n (int): signed integer
    count_minus (bool): whether to count the minus sign as a digit
    verbose (bool): whether to show progress

    **Examples**::

        sc.numdigits(12345) # Returns 5
        sc.numdigits(0) # Returns 1
        sc.numdigits(-12345) # Returns 5
        sc.numdigits(-12345, count_minus=True) # Returns 6

    """

    n_digits = 0
    if n == 0:
        n_digits = 1
        if verbose: print('n == 0')
        return n_digits
    elif n < 0:
        n = abs(n)
        if verbose: print('n < 0')
        if count_minus:
            n_digits +=2
            if verbose: print('count minus sign as additional digit')
        else:
            n_digits +=1
            if verbose: print('n > 0')
    else:
        n_digits +=1

    n_digits += int(np.log10(n))

    return n_digits


def findnumdigits(inputs, aggregate_fun=max, **kwargs):
    ''' Alias for numdigits(max(inputs)) 

    inputs: array-like
    method: define operation to aaply on inputs before calling numdigits (eg, min, max, sum, len)
    '''
    n = aggregate_fun(inputs)
    return numdigits(n, **kwargs)


##############################################################################
#%% Other functions
##############################################################################

__all__ += ['perturb', 'normsum', 'normalize', 'inclusiverange', 'randround', 'cat']


def perturb(n=1, span=0.5, randseed=None, normal=False):
    '''
    Define an array of numbers uniformly perturbed with a mean of 1.

    Args:
        n (int): number of points
        span (float): width of distribution on either side of 1
        normal (bool):  whether to use a normal distribution instead of uniform

    **Example**::

        sc.perturb(5, 0.3) # Returns e.g. array([0.73852362, 0.7088094 , 0.93713658, 1.13150755, 0.87183371])
    '''
    if randseed is not None:
        np.random.seed(int(randseed)) # Optionally reset random seed
    if normal:
        output = 1.0 + span*np.random.randn(n)
    else:
        output = 1.0 + 2*span*(np.random.rand(n)-0.5)
    return output


def normsum(arr, total=None):
    '''
    Multiply a list or array by some normalizing factor so that its sum is equal
    to the total. Formerly called ``sc.scaleratio()``.

    Args:
        arr (array): array (or list) to normalize
        total (float): amount to sum to (default 1)

    **Example**::

        normarr = sc.normsum([2,5,3,10], 100) # Scale so sum equals 100; returns [10.0, 25.0, 15.0, 50.0]

    Renamed in version 1.0.0.
    '''
    if total is None: total = 1.0
    origtotal = float(sum(arr))
    ratio = float(total)/origtotal
    out = np.array(arr)*ratio
    if isinstance(arr, list): out = out.tolist() # Preserve type
    return out


def normalize(arr, minval=0.0, maxval=1.0):
    '''
    Rescale an array between a minimum value and a maximum value.

    Args:
        arr (array): array to normalize
        minval (float): minimum value in rescaled array
        maxval (float): maximum value in rescaled array

    **Example**::

        normarr = sc.normalize([2,3,7,27]) # Returns array([0.  , 0.04, 0.2 , 1.  ])
    '''
    out = np.array(arr, dtype=float) # Ensure it's a float so divide works
    out -= out.min()
    out /= out.max()
    out *= (maxval - minval)
    out += minval
    if isinstance(arr, list): out = out.tolist() # Preserve type
    return out


def inclusiverange(*args, **kwargs):
    '''
    Like ``np.arange()``/``np.linspace()``, but includes the start and stop points.
    Accepts 0-3 args, or the kwargs start, stop, step.

    In most cases, equivalent to ``np.linspace(start, stop, int((stop-start)/step)+1)``.

    Args:
        start (float): value to start at
        stop (float): value to stop at
        step (float): step size
        kwargs (dict): passed to ``np.linspace()``

    **Examples**::

        x = sc.inclusiverange(10)        # Like np.arange(11)
        x = sc.inclusiverange(3,5,0.2)   # Like np.linspace(3, 5, int((5-3)/0.2+1))
        x = sc.inclusiverange(stop=5)    # Like np.arange(6)
        x = sc.inclusiverange(6, step=2) # Like np.arange(0, 7, 2)
    '''
    # Handle args
    if len(args)==0:
        start, stop, step = None, None, None
    elif len(args)==1:
        stop = args[0]
        start, step = None, None
    elif len(args)==2:
        start = args[0]
        stop  = args[1]
        step =  None
    elif len(args)==3:
        start = args[0]
        stop  = args[1]
        step  = args[2]
    else: # pragma: no cover
        raise ValueError('Too many arguments supplied: inclusiverange() accepts 0-3 arguments')

    # Handle kwargs
    start = kwargs.pop('start', start)
    stop  = kwargs.pop('stop',  stop)
    step  = kwargs.pop('step',  step)

    # Finalize defaults
    if start is None: start = 0
    if stop  is None: stop  = 1
    if step  is None: step  = 1

    # OK, actually generate -- can't use arange since handles floating point arithmetic badly, e.g. compare arange(2000, 2020, 0.2) with arange(2000, 2020.2, 0.2)
    x = np.linspace(start, stop, int(round((stop-start)/float(step))+1), **kwargs)
    return x


def randround(x):
    '''
    Round a float, list, or array probabilistically to the nearest integer. Works
    for both positive and negative values.

    Adapted from:
        https://stackoverflow.com/questions/19045971/random-rounding-to-integer-in-python

    Args:
        x (int, list, arr): the floating point numbers to probabilistically convert to the nearest integer

    Returns:
        Array of integers

    **Example**::

        sc.randround(np.random.randn(8)) # Returns e.g. array([-1,  0,  1, -2,  2,  0,  0,  0])

    New in version 1.0.0.
    '''
    if isinstance(x, np.ndarray):
        output = np.array(np.floor(x+np.random.random(x.size)), dtype=int)
    elif isinstance(x, list):
        output = [randround(i) for i in x]
    else:
        output = int(np.floor(x+np.random.random()))
    return output


def cat(*args, axis=None, copy=False, **kwargs):
    '''
    Like np.concatenate(), but takes anything and returns an array. Useful for
    e.g. appending a single number onto the beginning or end of an array.

    Args:
        args   (any):  items to concatenate into an array
        axis   (int):  axis along which to concatenate
        copy   (bool): whether or not to deepcopy the result
        kwargs (dict): passed to ``np.array()``

    **Examples**::

        arr = sc.cat(4, np.ones(3))
        arr = sc.cat(np.array([1,2,3]), [4,5], 6)
        arr = sc.cat(np.random.rand(2,4), np.random.rand(2,6), axis=1)

    | New in version 1.0.0.
    | New in version 1.1.0: "copy" and keyword arguments.
    '''
    if not len(args):
        return np.array([])
    output = scu.promotetoarray(args[0])
    for arg in args[1:]:
        arg = scu.promotetoarray(arg)
        output = np.concatenate((output, arg), axis=axis)
    output = np.array(output, **kwargs)
    if copy:
        output = scu.dcp(output)
    return output



##############################################################################
#%% Smoothing functions
##############################################################################


__all__ += ['rolling', 'convolve', 'smooth', 'smoothinterp', 'gauss1d', 'gauss2d']


def rolling(data, window=7, operation='mean', **kwargs):
    '''
    Alias to Pandas' rolling() (window) method to smooth a series.

    Args:
        data (list/arr): the 1D or 2D data to be smoothed
        window (int): the length of the window
        operation (str): the operation to perform: 'mean' (default), 'median', 'sum', or 'none'
        kwargs (dict): passed to pd.Series.rolling()

    **Example**::

        data = [5,5,5,0,0,0,0,7,7,7,7,0,0,3,3,3]
        rolled = sc.rolling(data)
    '''
    import pandas as pd # Optional import

    # Handle the data
    data = np.array(data)
    data = pd.Series(data) if data.ndim == 1 else pd.DataFrame(data)

    # Perform the roll
    roll = data.rolling(window=window, **kwargs)

    # Handle output
    if   operation in [None, 'none']: output = roll
    elif operation == 'mean':         output = roll.mean().values
    elif operation == 'median':       output = roll.median().values
    elif operation == 'sum':          output = roll.sum().values
    else:
        errormsg = f'Operation "{operation}" not recognized; must be mean, median, sum, or none'
        raise ValueError(errormsg)

    return output


def convolve(a, v):
    '''
    Like ``np.convolve()``, but always returns an array the size of the first array
    (equivalent to mode='same'), and solves the boundary problem present in ``np.convolve()``
    by adjusting the edges by the weight of the convolution kernel.

    Args:
        a (arr): the input array
        v (arr): the convolution kernel

    **Example**::

        a = np.ones(5)
        v = np.array([0.3, 0.5, 0.2])
        c1 = np.convolve(a, v, mode='same') # Returns array([0.8, 1.  , 1.  , 1.  , 0.7])
        c2 = sc.convolve(a, v)              # Returns array([1., 1., 1., 1., 1.])

    | New in version 1.3.0.
    | New in version 1.3.1: handling the case where len(a) < len(v)
    '''

    # Handle types
    a = np.array(a)
    v = np.array(v)

    # Perform standard Numpy convolution
    out = np.convolve(a, v, mode='same')

    # Handle edge weights
    len_a = len(a) # Length of input array
    len_v = len(v) # Length of kernel
    minlen = min(len_a, len_v)
    vtot = v.sum() # Total kernel weight
    len_lhs = minlen // 2 # Number of points to re-weight on LHS
    len_rhs = (minlen-1) // 2 # Ditto
    if len_lhs:
        w_lhs = np.cumsum(v)/vtot # Cumulative sum of kernel weights on the LHS, divided by total weight
        w_lhs = w_lhs[-1-len_lhs:-1] # Trim to the correct length
        out[:len_lhs] = out[:len_lhs]/w_lhs # Re-weight
    if len_rhs:
        w_rhs = (np.cumsum(v[::-1])[::-1]/vtot) # Ditto, reversed for RHS
        w_rhs = w_rhs[1:len_rhs+1] # Ditto
        out[-len_rhs:] = out[-len_rhs:]/w_rhs # Ditto

    # Handle the case where len(v) > len(a)
    len_diff = max(0, len_v - len_a)
    if len_diff:
        lhs_trim = len_diff // 2
        out = out[lhs_trim:lhs_trim+len_a]

    return out


def smooth(data, repeats=None, kernel=None, legacy=False):
    '''
    Very simple function to smooth a 1D or 2D array.

    See also ``sc.gauss1d()`` for simple Gaussian smoothing.

    Args:
        data (arr): 1D or 2D array to smooth
        repeats (int): number of times to apply smoothing (by default, scale to be 1/5th the length of data)
        kernel (arr): the smoothing kernel to use (default: ``[0.25, 0.5, 0.25]``)
        legacy (bool): if True, use the old (pre-1.3.0) method of calculation that doesn't correct for edge effects

    **Example**::

        data = pl.randn(5,5)
        smoothdata = sc.smooth(data)

    New in version 1.3.0: Fix edge effects.
    '''
    if repeats is None:
        repeats = int(np.floor(len(data)/5))
    if kernel is None:
        kernel = [0.25,0.5,0.25]
    kernel = np.array(kernel)
    output = scu.dcp(np.array(data))

    # Only convolve the kernel with itself -- equivalent to doing the full convolution multiple times
    v = scu.dcp(kernel)
    for r in range(repeats-1):
        v = np.convolve(v, kernel, mode='full')

    # Support legacy method of not correcting for edge effects
    if legacy:
        conv = np.convolve
        kw = {'mode':'same'}
    else:
        conv = convolve
        kw = {}

    # Perform the convolution
    if output.ndim == 1:
        output = conv(output, v, **kw)
    elif output.ndim == 2:
        for i in range(output.shape[0]): output[i,:] = conv(output[i,:], v, **kw)
        for j in range(output.shape[1]): output[:,j] = conv(output[:,j], v, **kw)
    else: # pragma: no cover
        errormsg = 'Simple smoothing only implemented for 1D and 2D arrays'
        raise ValueError(errormsg)

    return output


def smoothinterp(newx=None, origx=None, origy=None, smoothness=None, growth=None, ensurefinite=False, keepends=True, method='linear'):
    '''
    Smoothly interpolate over values and keep end points. Same format as numpy.interp().

    Args:
        newx (arr): the points at which to interpolate
        origx (arr): the original x coordinates
        origy (arr): the original y coordinates
        smoothness (float): how much to smooth
        growth (float): the growth rate to apply past the ends of the data [deprecated]
        ensurefinite (bool):  ensure all values are finite
        keepends (bool): whether to keep the ends [deprecated]
        method (str): the type of interpolation to use (options are 'linear' or 'nearest')

    Returns:
        newy (arr): the new y coordinates

    **Example**::

        origy = np.array([0,0.1,0.3,0.8,0.7,0.9,0.95,1])
        origx = np.linspace(0,1,len(origy))
        newx = np.linspace(0,1,5*len(origy))
        newy = sc.smoothinterp(newx, origx, origy, smoothness=5)
        pl.plot(newx,newy)
        pl.scatter(origx,origy)

    Version: 2018jan24
    '''
    # Ensure arrays and remove NaNs
    if scu.isnumber(newx):  newx = [newx] # Make sure it has dimension
    if scu.isnumber(origx): origx = [origx] # Make sure it has dimension
    if scu.isnumber(origy): origy = [origy] # Make sure it has dimension
    newx  = np.array(newx, dtype=float)
    origx = np.array(origx, dtype=float)
    origy = np.array(origy, dtype=float)

    # If only a single element, just return it, without checking everything else
    if len(origy)==1:
        newy = np.zeros(newx.shape)+origy[0]
        return newy

    if not(newx.shape):  raise ValueError('To interpolate, must have at least one new x value to interpolate to') # pragma: no cover
    if not(origx.shape): raise ValueError('To interpolate, must have at least one original x value to interpolate to') # pragma: no cover
    if not(origy.shape): raise ValueError('To interpolate, must have at least one original y value to interpolate to') # pragma: no cover
    if not(origx.shape==origy.shape): # pragma: no cover
        errormsg = f'To interpolate, original x and y vectors must be same length (x={len(origx)}, y={len(origy)})'
        raise ValueError(errormsg)

    # Make sure it's in the correct order
    correctorder = np.argsort(origx)
    origx = origx[correctorder]
    origy = origy[correctorder]
    neworder = np.argsort(newx)
    newx = newx[neworder] # And sort newx just in case

    # Only keep finite elements
    finitey = np.isfinite(origy) # Boolean for whether it's finite
    if finitey.any() and not finitey.all(): # If some but not all is finite, pull out indices that are
        finiteorigy = origy[finitey]
        finiteorigx = origx[finitey]
    else: # Otherwise, just copy the original
        finiteorigy = origy.copy()
        finiteorigx = origx.copy()

    # Perform actual interpolation
    if method=='linear':
        newy = np.interp(newx, finiteorigx, finiteorigy) # Perform standard interpolation without infinities
    elif method=='nearest':
        newy = np.zeros(newx.shape) # Create the new array of the right size
        for i,x in enumerate(newx): # Iterate over each point
            xind = np.argmin(abs(finiteorigx-x)) # Find the nearest neighbor
            newy[i] = finiteorigy[xind] # Copy it
    else: # pragma: no cover
        errormsg = f'Method "{method}" not found; methods are "linear" or "nearest"'
        raise ValueError(errormsg)

    # Perform smoothing
    if smoothness is None: smoothness = np.ceil(len(newx)/len(origx)) # Calculate smoothness: this is consistent smoothing regardless of the size of the arrays
    smoothness = int(smoothness) # Make sure it's an appropriate number

    if smoothness:
        kernel = np.exp(-np.linspace(-2,2,2*smoothness+1)**2)
        kernel /= kernel.sum()
        validinds = findinds(~np.isnan(newy)) # Remove nans since these don't exactly smooth well
        if len(validinds): # No point doing these steps if no non-nan values
            validy = newy[validinds]
            prepend = validy[0]*np.ones(smoothness)
            postpend = validy[-1]*np.ones(smoothness)
            if not keepends: # pragma: no cover
                try: # Try to compute slope, but use original prepend if it doesn't work
                    dyinitial = (validy[0]-validy[1])
                    prepend = validy[0]*np.ones(smoothness) + dyinitial*np.arange(smoothness,0,-1)
                except:
                    pass
                try: # Try to compute slope, but use original postpend if it doesn't work
                    dyfinal = (validy[-1]-validy[-2])
                    postpend = validy[-1]*np.ones(smoothness) + dyfinal*np.arange(1,smoothness+1,1)
                except:
                    pass
            validy = np.concatenate([prepend, validy, postpend])
            validy = np.convolve(validy, kernel, 'valid') # Smooth it out a bit
            newy[validinds] = validy # Copy back into full vector

    # Apply growth if required
    if growth is not None: # pragma: no cover
        pastindices = findinds(newx<origx[0])
        futureindices = findinds(newx>origx[-1])
        if len(pastindices): # If there are past data points
            firstpoint = pastindices[-1]+1
            newy[pastindices] = newy[firstpoint] * np.exp((newx[pastindices]-newx[firstpoint])*growth) # Get last 'good' data point and apply inverse growth
        if len(futureindices): # If there are past data points
            lastpoint = futureindices[0]-1
            newy[futureindices] = newy[lastpoint] * np.exp((newx[futureindices]-newx[lastpoint])*growth) # Get last 'good' data point and apply growth

    # Add infinities back in, if they exist
    if any(~np.isfinite(origy)): # pragma: no cover # Infinities exist, need to add them back in manually since interp can only handle nan
        if not ensurefinite: # If not ensuring all entries are finite, put nonfinite entries back in
            orignan      = np.zeros(len(origy)) # Start from scratch
            origplusinf  = np.zeros(len(origy)) # Start from scratch
            origminusinf = np.zeros(len(origy)) # Start from scratch
            orignan[np.isnan(origy)]     = np.nan  # Replace nan entries with nan
            origplusinf[origy==np.inf]   = np.nan  # Replace plus infinite entries with nan
            origminusinf[origy==-np.inf] = np.nan  # Replace minus infinite entries with nan
            newnan      = np.interp(newx, origx, orignan) # Interpolate the nans
            newplusinf  = np.interp(newx, origx, origplusinf) # ...again, for positive
            newminusinf = np.interp(newx, origx, origminusinf) # ...and again, for negative
            newy[np.isnan(newminusinf)] = -np.inf # Add minus infinity back in first
            newy[np.isnan(newplusinf)]  = np.inf # Then, plus infinity
            newy[np.isnan(newnan)]  = np.nan # Finally, the nans

    # Restore original sort order for newy
    restoredorder = np.argsort(neworder)
    newy = newy[restoredorder]

    return newy


# For Gaussian functions -- doubles the speed to convert to 32 bit, functions faster than lambdas
def _arr32(arr): return np.array(arr, dtype=np.float32)
def _f32(x):     return np.float32(x)


def gauss1d(x=None, y=None, xi=None, scale=None, use32=True):
    '''
    Gaussian 1D smoothing kernel.

    Create smooth interpolation of input points at interpolated points. If no points
    are supplied, use the same as the input points.

    Args:
        x (arr): 1D list of x coordinates
        y (arr): 1D list of y values at each of the x coordinates
        xi (arr): 1D list of points to calculate the interpolated y
        scale (float): how much smoothing to apply (by default, width of 5 data points)
        use32 (bool): convert arrays to 32-bit floats (doubles speed for large arrays)

    **Examples**::

        # Setup
        import pylab as pl
        x = pl.rand(40)
        y = (x-0.3)**2 + 0.2*pl.rand(40)

        # Smooth
        yi = sc.gauss1d(x, y)
        yi2 = sc.gauss1d(x, y, scale=0.3)
        xi3 = pl.linspace(0,1)
        yi3 = sc.gauss1d(x, y, xi)

        # Plot oiginal and interpolated versions
        pl.scatter(x, y,     label='Original')
        pl.scatter(x, yi,    label='Default smoothing')
        pl.scatter(x, yi2,   label='More smoothing')
        pl.scatter(xi3, yi3, label='Uniform spacing')
        pl.show()

        # Simple usage
        sc.gauss1d(y)

    New in version 1.3.0.
    '''

    # Swap inputs if x is provided but not y
    if y is None and x is not None:
        y,x = x,y
    if x is None:
        x = np.arange(len(y))
    if xi is None:
        xi = x

    # Convert to arrays
    try:
        orig_dtype = y.dtype
    except:
        orig_dtype = np.float64
    if use32:
        x, y, xi, = _arr32(x), _arr32(y), _arr32(xi)

    # Handle scale
    if scale is None:
        minmax = np.ptp(x) # Calculate the range of x
        npts = len(x)
        scale = 5*minmax/npts
    scale  = _f32(scale)

    def calc(xi):
        ''' Calculate the calculation '''
        dist = (x - xi)/scale
        weights = np.exp(-dist**2)
        weights = weights/np.sum(weights)
        val = np.sum(weights*y)
        return val

    # Actual computation
    n = len(xi)
    yi = np.zeros(n)
    for i in range(n):
        yi[i] = calc(xi[i])

    yi = np.array(yi, dtype=orig_dtype) # Convert back

    return yi


def gauss2d(x=None, y=None, z=None, xi=None, yi=None, scale=1.0, xscale=1.0, yscale=1.0, grid=False, use32=True):
    '''
    Gaussian 2D smoothing kernel.

    Create smooth interpolation of input points at interpolated points. Can handle
    either 1D or 2D inputs.

    Args:
        x (arr): 1D or 2D array of x coordinates (if None, take from z)
        y (arr): ditto, for y
        z (arr): 1D or 2D array of z values at each of the (x,y) points
        xi (arr): 1D or 2D array of points to calculate the interpolated Z; if None, same as x
        yi (arr): ditto, for y
        scale (float): overall scale factor
        xscale (float): ditto, just for x
        yscale (float): ditto, just for y
        grid (bool): if True, then return Z at a grid of (xi,yi) rather than at points
        use32 (bool): convert arrays to 32-bit floats (doubles speed for large arrays)

    **Examples**::

        # Setup
        import pylab as pl
        x = pl.rand(40)
        y = pl.rand(40)
        z = 1-(x-0.5)**2 + (y-0.5)**2 # Make a saddle

        # Simple usage -- only works if z is 2D
        zi0 = sc.gauss2d(pl.rand(10,10))
        sc.surf3d(zi0)

        # Method 1 -- form grid
        xi = pl.linspace(0,1,20)
        yi = pl.linspace(0,1,20)
        zi = sc.gauss2d(x, y, z, xi, yi, scale=0.1, grid=True)

        # Method 2 -- use points directly
        xi2 = pl.rand(400)
        yi2 = pl.rand(400)
        zi2 = sc.gauss2d(x, y, z, xi2, yi2, scale=0.1)

        # Plot oiginal and interpolated versions
        sc.scatter3d(x, y, z, c=z)
        sc.surf3d(zi)
        sc.scatter3d(xi2, yi2, zi2, c=zi2)
        pl.show()

    | New in version 1.3.0.
    | New in version 1.3.1: default arguments; support for 2D inputs
    '''
    # Swap variables if needed
    if z is None and x is not None:
        z,x = x,z
    if x is None or y is None:
        if z.ndim != 2:
            errormsg = f'If the x and y axes are not provided, then z must be 2D, not {z.ndim}D'
            raise ValueError(errormsg)
        else:
            x = np.arange(z.shape[1]) # It's counterintuitive, but x is the 1st dimension, not the 0th
            y = np.arange(z.shape[0])

    # Handle shapes
    if z.ndim == 2 and (x.ndim == 1) and (y.ndim == 1):
        if (z.shape[0] != z.shape[1]) and (len(x) == z.shape[0]) and (len(y) == z.shape[1]):
            print(f'sc.gauss2d() warning: the length of x (={len(x)}) and y (={len(y)}) match the wrong dimensions of z; transposing')
            z = z.transpose()
        if len(x) != z.shape[1] or len(y) != z.shape[0]:
            errormsg = f'Shape mismatch: (y, x) = {(len(y), len(x))}, but z = {z.shape}'
            raise ValueError(errormsg)

        # If checks pass, convert to full arrays
        x, y = np.meshgrid(x, y)

    # Handle data types
    orig_dtype = z.dtype
    if xi is None: xi = scu.dcp(x)
    if yi is None: yi = scu.dcp(y)
    if use32:
        x, y, z, xi, yi = _arr32(x), _arr32(y), _arr32(z), _arr32(xi), _arr32(yi)
        scale, xscale, yscale = _f32(scale), _f32(xscale), _f32(yscale)
    xsc = xscale*scale
    ysc = yscale*scale

    # Now that we have xi and yi, handle more 1D vs 2D logic
    if xi.ndim == 1 and yi.ndim == 1 and grid:
        xi, yi = np.meshgrid(xi, yi)
    if xi.shape != yi.shape:
        errormsg = f'Output arrays must have same shape, but xi = {xi.shape} and yi = {yi.shape}'
        raise ValueError(errormsg)

    # Flatten everything and check sizes
    orig_shape = xi.shape
    x  = x.flatten()
    y  = y.flatten()
    z  = z.flatten()
    xi = xi.flatten()
    yi = yi.flatten()
    ni = len(xi)
    if len(x) != len(y) != len(z):
        errormsg = f'Input arrays do not have the same number of elements: x = {len(x)}, y = {len(y)}, z = {len(z)}'
        raise ValueError(errormsg)
    if len(xi) != len(yi):
        errormsg = f'Output arrays do not have the same number of elements: xi = {len(xi)}, yi = {len(yi)}'
        raise ValueError(errormsg)

    def calc(xi, yi):
        ''' Calculate the calculation '''
        dist = ((x - xi)/xsc)**2 + ((y - yi)/ysc)**2
        weights = np.exp(-dist)
        weights = weights/np.sum(weights)
        val = np.sum(weights*z)
        return val

    # Actual computation
    zi = np.zeros(ni)
    if use32: zi = _arr32(zi)
    for i in range(ni):
        zi[i] = calc(xi[i], yi[i])

    # Convert back to original size and dtype
    zi = np.array(zi.reshape(orig_shape), dtype=orig_dtype)

    return zi<|MERGE_RESOLUTION|>--- conflicted
+++ resolved
@@ -18,11 +18,7 @@
 ##############################################################################
 
 __all__ = ['approx', 'safedivide', 'findinds', 'findfirst', 'findlast', 'findnearest',
-<<<<<<< HEAD
-           'dataindex', 'getvalidinds', 'sanitize', 'getvaliddata', 'isprime', 'numdigits', 'findnumdigits']
-=======
-           'count', 'dataindex', 'getvalidinds', 'sanitize', 'getvaliddata', 'isprime']
->>>>>>> 9c272d8c
+           'count', 'dataindex', 'getvalidinds', 'sanitize', 'getvaliddata', 'isprime', 'numdigits', 'findnumdigits']
 
 
 def approx(val1=None, val2=None, eps=None, **kwargs):
