__all__ = ['__version__', '__versiondate__', '__license__']

<<<<<<< HEAD
__version__      = '0.14.0'
__versiondate__  = '2019-07-08'
=======
__version__      = '0.13.13'
__versiondate__  = '2019-07-06'
>>>>>>> 938bfc16
__license__      = 'Sciris %s (%s) -- (c) Sciris.org' % (__version__, __versiondate__)<|MERGE_RESOLUTION|>--- conflicted
+++ resolved
@@ -1,10 +1,5 @@
 __all__ = ['__version__', '__versiondate__', '__license__']
 
-<<<<<<< HEAD
 __version__      = '0.14.0'
-__versiondate__  = '2019-07-08'
-=======
-__version__      = '0.13.13'
-__versiondate__  = '2019-07-06'
->>>>>>> 938bfc16
+__versiondate__  = '2019-07-09'
 __license__      = 'Sciris %s (%s) -- (c) Sciris.org' % (__version__, __versiondate__)