--- conflicted
+++ resolved
@@ -34,13 +34,8 @@
 import gzip as gz
 from . import sc_utils as scu
 from . import sc_printing as scp
-<<<<<<< HEAD
 from . import sc_datetime as scd
 from . import sc_odict as sco
-=======
-from . import sc_odict as sco
-from . import sc_datetime as scd
->>>>>>> db493c6a
 from . import sc_dataframe as scdf
 
 
@@ -139,7 +134,6 @@
     except Exception as E:
         exc = type(E) # Figure out what kind of error it is
         errormsg = unpicklingerror + '\n\nSee the stack trace above for more information on this specific error.'
-        exc = type(E)
         raise exc(errormsg) from E
 
     # If it loaded but with errors, print them here
@@ -779,10 +773,7 @@
 
     def __repr__(self):
         return scp.prepr(self, skip=['blob','bytes'])
-<<<<<<< HEAD
-
-=======
->>>>>>> db493c6a
+
 
     def load(self, source=None):
         '''
@@ -1033,7 +1024,6 @@
 
     New in version 1.3.0: change default from xlrd to pandas.
     '''
-<<<<<<< HEAD
     if method == 'pandas':
         ...
 
@@ -1089,56 +1079,6 @@
         # Or leave in the original format
         else:
             return rawdata
-=======
-    try:
-        import xlrd # Optional import
-    except ModuleNotFoundError as e:
-        raise ModuleNotFoundError('The "xlrd" Python package is not available; please install manually') from e
-
-    # Handle inputs
-    if asdataframe is None: asdataframe = True
-    if isinstance(filename, io.BytesIO): fileobj = filename # It's actually a fileobj
-    if fileobj is None:
-        fullpath = makefilepath(filename=filename, folder=folder)
-        book = xlrd.open_workbook(fullpath)
-    else:
-        book = xlrd.open_workbook(file_contents=fileobj.read())
-    if sheetname is not None:
-        sheet = book.sheet_by_name(sheetname)
-    else:
-        if sheetnum is None: sheetnum = 0
-        sheet = book.sheet_by_index(sheetnum)
-
-    # Load the raw data
-    rawdata = []
-    for rownum in range(sheet.nrows-header):
-        rawdata.append(sco.odict())
-        for colnum in range(sheet.ncols):
-            if header: attr = sheet.cell_value(0,colnum)
-            else:      attr = f'Column {colnum}'
-            attr = scu.uniquename(attr, namelist=rawdata[rownum].keys(), style='(%d)')
-            val = sheet.cell_value(rownum+header,colnum)
-            try:
-                val = float(val) # Convert it to a number if possible
-            except:
-                try:    val = str(val)  # But give up easily and convert to a string (not Unicode)
-                except: pass # Still no dice? Fine, we tried
-            rawdata[rownum][str(attr)] = val
-
-    # Convert to dataframe
-    if asdataframe:
-        cols = rawdata[0].keys()
-        reformatted = []
-        for oldrow in rawdata:
-            newrow = list(oldrow[:])
-            reformatted.append(newrow)
-        dfdata = scdf.dataframe(cols=cols, data=reformatted)
-        return dfdata
-
-    # Or leave in the original format
-    else:
-        return rawdata
->>>>>>> db493c6a
 
 
 def savespreadsheet(filename=None, data=None, folder=None, sheetnames=None, close=True, formats=None, formatdata=None, verbose=False): # pragma: no cover
